--- conflicted
+++ resolved
@@ -57,52 +57,6 @@
   /// final snapshot = useAsyncSnapshot<int>();
   /// snapshot(fetchData());
   /// ```
-<<<<<<< HEAD
-  Future<void> call(bool Function() isMounted, Future<T> future) {
-    value = AsyncSnapshot<T>.waiting();
-
-    return future.then(
-      (result) {
-        if (!isMounted()) return;
-        value = AsyncSnapshot<T>.withData(ConnectionState.done, result);
-      },
-      onError: (error, stackTrace) {
-        if (!isMounted()) return;
-        value = AsyncSnapshot<T>.withError(
-          ConnectionState.done,
-          error,
-          stackTrace,
-        );
-      },
-    );
-  }
-
-  /// futures a [Future] and returns the result based on the current value of the [ValueNotifier].
-  ///
-  /// The [future] method calls the [call] method with the provided [future],
-  /// then returns the result of calling [value.whenOrNull] with the provided [data] and [error] callbacks.
-  ///
-  ///[isMounted] is a function that returns true if the widget is still mounted.
-  ///
-  /// Example usage:
-  /// ```dart
-  /// final snapshot = useAsyncSnapshot<int>();
-  /// final result = await snapshot.future(fetchData(), data: (data) => data.toString());
-  /// ```
-  Future<R?> future<R>(
-    Future<T> future, {
-    required bool Function() isMounted,
-    FutureOr<R?> Function()? loading,
-    AsyncDataCallback<R?, T>? data,
-    AsyncErrorCallback<R?>? error,
-  }) async {
-    // TODO(masreplay): fix mounted future issue
-    await loading?.call();
-    if (!isMounted()) return null;
-    await call(isMounted, future);
-    if (!isMounted()) return null;
-    return value.whenOrNull(data: data, error: error);
-=======
   Future<T> call(
     Future<T> future, {
     required bool Function() mounted,
@@ -158,7 +112,6 @@
       );
       return error?.call(e, stackTrace);
     }
->>>>>>> 5c8e46ec
   }
 
   /// [AsyncSnapshot] extension methods.
