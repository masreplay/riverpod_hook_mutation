import 'dart:math';

import 'package:flutter/foundation.dart';
import 'package:flutter/material.dart';
import 'package:hooks_riverpod/hooks_riverpod.dart';
import 'package:riverpod_annotation/riverpod_annotation.dart';
import 'package:riverpod_hook_mutation/riverpod_hook_mutation.dart';

part 'main.g.dart';

Future<void> main() async {
  runApp(
    const ProviderScope(
      child: MaterialApp(
        home: TodosScreen(),
      ),
    ),
  );
}

class TodoRepository {
  static final TodoRepository _instance = TodoRepository._internal();

  factory TodoRepository() => _instance;

  TodoRepository._internal();

  final _todos = [
    TodoModel(
      title: 'Buy milk',
      completed: false,
    ),
    TodoModel(
      title: 'Buy eggs',
      completed: true,
    ),
    TodoModel(
      title: 'Buy bread',
      completed: false,
    ),
  ];

  Future<List<TodoModel>> fetchTodos() async {
    await Future.delayed(const Duration(seconds: 3));
    return _todos;
  }

  Future<TodoModel> createTodo() async {
    return Future.delayed(const Duration(seconds: 3), () {
      final todo = TodoModel(
        title: 'Buy cheese ${Random().nextInt(1000000)}',
        completed: false,
      );
      _todos.add(todo);
      return todo;
    });
  }
}

class TodoModel {
  final String title;
  final bool completed;

  TodoModel({
    required this.title,
    required this.completed,
  });

  Map<String, dynamic> toJson() {
    return {
      'title': title,
      'completed': completed,
    };
  }
}

@riverpod
class Todos extends _$Todos {
  TodoRepository get _repository => TodoRepository();

  @override
  Future<List<TodoModel>> build() {
    return _repository.fetchTodos();
  }

  Future<TodoModel> addTodo() async {
    final result = await _repository.createTodo();
    ref.invalidateSelf();

    if (kDebugMode) print(result.toJson());
    return result;
  }
}

class TodosScreen extends HookConsumerWidget {
  const TodosScreen({super.key});

  @override
  Widget build(BuildContext context, WidgetRef ref) {
    final provider = todosProvider;
    final todos = ref.watch(provider);

    return Scaffold(
      appBar: AppBar(
        actions: [
          FloatingActionButton.small(
            heroTag: null,
            child: const Icon(Icons.add),
            onPressed: () {
              Navigator.of(context).push(
                MaterialPageRoute(
                  builder: (_) {
                    return const ItemAddScreen();
                  },
                ),
              );
            },
          )
        ],
      ),
      body: todos.when(
        data: (data) {
          return RefreshIndicator(
            onRefresh: () => ref.read(provider.future),
            child: ListView.builder(
              itemCount: data.length,
              itemBuilder: (context, index) {
                final todo = data[index];
                return ListTile(
                  title: Text(todo.title),
                );
              },
            ),
          );
        },
        error: (error, stackTrace) {
          return Center(
            child: Text('Error: $error'),
          );
        },
        loading: () {
          return const Center(
            child: CircularProgressIndicator(),
          );
        },
      ),
    );
  }
}

class ItemAddScreen extends HookConsumerWidget {
  const ItemAddScreen({super.key});

  @override
  Widget build(BuildContext context, WidgetRef ref) {
    final addTodo = useMutation<TodoModel>();

    return Scaffold(
      appBar: AppBar(),
      body: Column(
        children: [
          addTodo.when(
            idle: () {
              return const Icon(Icons.add);
            },
            data: (data) {
              return const Icon(Icons.add);
            },
            error: (error, stackTrace) {
              return const Icon(Icons.add_circle_outline);
            },
            loading: CircularProgressIndicator.new,
          ),
          FilledButton(
            child: const Text('Add .call'),
            onPressed: () {
              Navigator.of(context).pop();

              final notifier = ref.read(todosProvider.notifier);
              addTodo(
                notifier.addTodo(),
                mounted: () => context.mounted,
              );
            },
          ),
          FilledButton(
            child: const Text('Add .mutate'),
            onPressed: () async {
              final notifier = ref.read(todosProvider.notifier);

              await addTodo.mutate(
                notifier.addTodo(),
<<<<<<< HEAD
                isMounted: () => context.mounted,
=======
                mounted: () => context.mounted,
                loading: Navigator.of(context).pop,
>>>>>>> 5c8e46ec
                data: (data) {
                  ScaffoldMessenger.of(context).showSnackBar(
                    SnackBar(
                      content: Text('Todo added: ${data.title}'),
                    ),
                  );
                },
                error: (error, stackTrace) {
                  ScaffoldMessenger.of(context).showSnackBar(
                    SnackBar(
                      content: Text('Error: $error'),
                    ),
                  );
                },
              );
            },
          ),
        ],
      ),
    );
  }
}<|MERGE_RESOLUTION|>--- conflicted
+++ resolved
@@ -190,12 +190,8 @@
 
               await addTodo.mutate(
                 notifier.addTodo(),
-<<<<<<< HEAD
-                isMounted: () => context.mounted,
-=======
                 mounted: () => context.mounted,
                 loading: Navigator.of(context).pop,
->>>>>>> 5c8e46ec
                 data: (data) {
                   ScaffoldMessenger.of(context).showSnackBar(
                     SnackBar(
