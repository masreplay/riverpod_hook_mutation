--- conflicted
+++ resolved
@@ -69,10 +69,10 @@
     dependency: transitive
     description:
       name: build_daemon
-      sha256: "0343061a33da9c5810b2d6cee51945127d8f4c060b7fbdd9d54917f0a3feaaa1"
-      url: "https://pub.dev"
-    source: hosted
-    version: "4.0.1"
+      sha256: "79b2aef6ac2ed00046867ed354c88778c9c0f029df8a20fe10b5436826721ef9"
+      url: "https://pub.dev"
+    source: hosted
+    version: "4.0.2"
   build_resolvers:
     dependency: transitive
     description:
@@ -85,18 +85,18 @@
     dependency: "direct dev"
     description:
       name: build_runner
-      sha256: "3ac61a79bfb6f6cc11f693591063a7f19a7af628dc52f141743edac5c16e8c22"
-      url: "https://pub.dev"
-    source: hosted
-    version: "2.4.9"
+      sha256: "644dc98a0f179b872f612d3eb627924b578897c629788e858157fa5e704ca0c7"
+      url: "https://pub.dev"
+    source: hosted
+    version: "2.4.11"
   build_runner_core:
     dependency: transitive
     description:
       name: build_runner_core
-      sha256: "4ae8ffe5ac758da294ecf1802f2aff01558d8b1b00616aa7538ea9a8a5d50799"
-      url: "https://pub.dev"
-    source: hosted
-    version: "7.3.0"
+      sha256: e3c79f69a64bdfcd8a776a3c28db4eb6e3fb5356d013ae5eb2e52007706d5dbe
+      url: "https://pub.dev"
+    source: hosted
+    version: "7.3.1"
   built_collection:
     dependency: transitive
     description:
@@ -181,10 +181,10 @@
     dependency: transitive
     description:
       name: crypto
-      sha256: ff625774173754681d66daaf4a448684fb04b78f902da9cb3d308c19cc5e8bab
-      url: "https://pub.dev"
-    source: hosted
-    version: "3.0.3"
+      sha256: ec30d999af904f33454ba22ed9a86162b35e52b44ac4807d1d93c288041d7d27
+      url: "https://pub.dev"
+    source: hosted
+    version: "3.0.5"
   custom_lint:
     dependency: "direct dev"
     description:
@@ -279,10 +279,10 @@
     dependency: transitive
     description:
       name: freezed_annotation
-      sha256: f9f6597ac43cc262fa7d7f2e65259a6060c23a560525d1f2631be374540f2a9b
-      url: "https://pub.dev"
-    source: hosted
-    version: "2.4.3"
+      sha256: c2e2d632dd9b8a2b7751117abcfc2b4888ecfe181bd9fca7170d9ef02e595fe2
+      url: "https://pub.dev"
+    source: hosted
+    version: "2.4.4"
   frontend_server_client:
     dependency: transitive
     description:
@@ -303,18 +303,18 @@
     dependency: transitive
     description:
       name: graphs
-      sha256: aedc5a15e78fc65a6e23bcd927f24c64dd995062bcd1ca6eda65a3cff92a4d19
-      url: "https://pub.dev"
-    source: hosted
-    version: "2.3.1"
+      sha256: "741bbf84165310a68ff28fe9e727332eef1407342fca52759cb21ad8177bb8d0"
+      url: "https://pub.dev"
+    source: hosted
+    version: "2.3.2"
   hooks_riverpod:
     dependency: "direct main"
     description:
       name: hooks_riverpod
-      sha256: "45b2030a18bcd6dbd680c2c91bc3b33e3fe7c323e3acb5ecec93a613e2fbaa8a"
-      url: "https://pub.dev"
-    source: hosted
-    version: "2.5.1"
+      sha256: "97266a91c994951a06ef0ff3a1c7fb261e52ec7f74e87f0614ea0b7411b859b2"
+      url: "https://pub.dev"
+    source: hosted
+    version: "2.5.2"
   hotreloader:
     dependency: transitive
     description:
@@ -513,11 +513,7 @@
       path: ".."
       relative: true
     source: path
-<<<<<<< HEAD
     version: "0.0.6"
-=======
-    version: "0.0.5"
->>>>>>> 0c61d999
   riverpod_lint:
     dependency: "direct dev"
     description:
@@ -546,10 +542,10 @@
     dependency: transitive
     description:
       name: shelf_web_socket
-      sha256: "9ca081be41c60190ebcb4766b2486a7d50261db7bd0f5d9615f2d653637a84c1"
-      url: "https://pub.dev"
-    source: hosted
-    version: "1.0.4"
+      sha256: "073c147238594ecd0d193f3456a5fe91c4b0abbcc68bf5cd95b36c4e194ac611"
+      url: "https://pub.dev"
+    source: hosted
+    version: "2.0.0"
   sky_engine:
     dependency: transitive
     description: flutter
@@ -655,10 +651,10 @@
     dependency: transitive
     description:
       name: uuid
-      sha256: "814e9e88f21a176ae1359149021870e87f7cddaf633ab678a5d2b0bff7fd1ba8"
-      url: "https://pub.dev"
-    source: hosted
-    version: "4.4.0"
+      sha256: "83d37c7ad7aaf9aa8e275490669535c8080377cfa7a7004c24dfac53afffaa90"
+      url: "https://pub.dev"
+    source: hosted
+    version: "4.4.2"
   vector_math:
     dependency: transitive
     description:
@@ -687,18 +683,26 @@
     dependency: transitive
     description:
       name: web
-      sha256: "97da13628db363c635202ad97068d47c5b8aa555808e7a9411963c533b449b27"
-      url: "https://pub.dev"
-    source: hosted
-    version: "0.5.1"
+      sha256: d43c1d6b787bf0afad444700ae7f4db8827f701bc61c255ac8d328c6f4d52062
+      url: "https://pub.dev"
+    source: hosted
+    version: "1.0.0"
+  web_socket:
+    dependency: transitive
+    description:
+      name: web_socket
+      sha256: "3c12d96c0c9a4eec095246debcea7b86c0324f22df69893d538fcc6f1b8cce83"
+      url: "https://pub.dev"
+    source: hosted
+    version: "0.1.6"
   web_socket_channel:
     dependency: transitive
     description:
       name: web_socket_channel
-      sha256: "58c6666b342a38816b2e7e50ed0f1e261959630becd4c879c4f26bfa14aa5a42"
-      url: "https://pub.dev"
-    source: hosted
-    version: "2.4.5"
+      sha256: "9f187088ed104edd8662ca07af4b124465893caf063ba29758f97af57e61da8f"
+      url: "https://pub.dev"
+    source: hosted
+    version: "3.0.1"
   yaml:
     dependency: transitive
     description:
@@ -708,5 +712,5 @@
     source: hosted
     version: "3.1.2"
 sdks:
-  dart: ">=3.3.0 <4.0.0"
+  dart: ">=3.4.0 <4.0.0"
   flutter: ">=3.18.0-18.0.pre.54"